--- conflicted
+++ resolved
@@ -54,16 +54,12 @@
     /**
      * @param factory_ Address of the Uniswap V2 factory
      */
-<<<<<<< HEAD
-    constructor(IUniswapV2Factory factory_, UniswapV2Migrator migrator_, address owner_) Ownable(owner_) {
-=======
     constructor(
         address airlock_,
         IUniswapV2Factory factory_,
         UniswapV2Migrator migrator_,
         address owner_
     ) Ownable(owner_) ImmutableAirlock(airlock_) {
->>>>>>> fd1e3443
         factory = factory_;
         migrator = migrator_;
     }
