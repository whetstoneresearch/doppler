--- conflicted
+++ resolved
@@ -229,7 +229,7 @@
                 * int256(1e18 - (totalTokensSold_ * 1e18 / expectedAmountSold)) / 1e18;
         } else {
             int24 tauTick = startingTick + int24(state.tickAccumulator / 1e18);
-            
+
             if (isToken0) {
                 accumulatorDelta = _getElapsedGamma();
             } else {
@@ -297,15 +297,10 @@
         SlugData memory lowerSlug = _computeLowerSlugData(
             key, requiredProceeds, numeraireAvailable, totalTokensSold_, sqrtPriceLower, sqrtPriceNext
         );
-<<<<<<< HEAD
-        SlugData memory upperSlug = _computeUpperSlugData(key, totalTokensSold_, currentTick);
-        SlugData memory priceDiscoverySlug = _computePriceDiscoverySlugData(key, upperSlug, tickUpper);
-=======
         SlugData memory upperSlug = _computeUpperSlugData(key, totalTokensSold_, currentTick, assetAvailable);
         SlugData memory priceDiscoverySlug = _computePriceDiscoverySlugData(key, upperSlug, tickUpper, assetAvailable);
         // TODO: If we're not actually modifying liquidity, skip below logic
         // TODO: Consider whether we need slippage protection
->>>>>>> bdf1219f
 
         // Get new positions
         Position[] memory newPositions = new Position[](3);
@@ -567,7 +562,7 @@
         for (uint256 i; i < lastEpochPositions.length; ++i) {
             if (lastEpochPositions[i].liquidity != 0) {
                 // TODO: consider what to do with feeDeltas (second return variable)
-                (BalanceDelta positionDeltas, ) = poolManager.modifyLiquidity(
+                (BalanceDelta positionDeltas,) = poolManager.modifyLiquidity(
                     key,
                     IPoolManager.ModifyLiquidityParams({
                         tickLower: lastEpochPositions[i].tickLower,
