--- conflicted
+++ resolved
@@ -223,18 +223,10 @@
             }
         }
 
-<<<<<<< HEAD
         // If startTime < block.timestamp < endTime and !earlyExit and !insufficientProceeds, we rebalance
-=======
-        if (block.timestamp > endingTime && !insufficientProceeds) {
-            revert InvalidSwapAfterMaturitySufficientProceeds();
-        }
-
->>>>>>> 8158fe56
         if (!insufficientProceeds) {
             _rebalance(key);
         } else {
-<<<<<<< HEAD
             // If we have insufficient proceeds, only allow swaps from asset -> numeraire
             if (isToken0) {
                 if (swapParams.zeroForOne == false) {
@@ -244,10 +236,6 @@
                 if (swapParams.zeroForOne == true) {
                     revert InvalidSwapAfterMaturitySufficientProceeds();
                 }
-=======
-            if (swapParams.zeroForOne == true) {
-                revert InvalidSwapAfterMaturityInsufficientProceeds();
->>>>>>> 8158fe56
             }
         }
 
