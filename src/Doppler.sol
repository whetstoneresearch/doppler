// TODO: Add license
pragma solidity 0.8.26;

import {BaseHook} from "v4-periphery/src/base/hooks/BaseHook.sol";
import {IPoolManager} from "v4-periphery/lib/v4-core/src/interfaces/IPoolManager.sol";
import {Hooks} from "v4-periphery/lib/v4-core/src/libraries/Hooks.sol";
import {PoolKey} from "v4-periphery/lib/v4-core/src/types/PoolKey.sol";
import {PoolId, PoolIdLibrary} from "v4-periphery/lib/v4-core/src/types/PoolId.sol";
import {BeforeSwapDelta, BeforeSwapDeltaLibrary} from "v4-periphery/lib/v4-core/src/types/BeforeSwapDelta.sol";
import {BalanceDelta, add, BalanceDeltaLibrary} from "v4-periphery/lib/v4-core/src/types/BalanceDelta.sol";
import {BalanceDelta, add, BalanceDeltaLibrary} from "v4-periphery/lib/v4-core/src/types/BalanceDelta.sol";
import {StateLibrary} from "v4-periphery/lib/v4-core/src/libraries/StateLibrary.sol";
import {TickMath} from "v4-periphery/lib/v4-core/src/libraries/TickMath.sol";
import {LiquidityAmounts} from "v4-periphery/lib/v4-core/test/utils/LiquidityAmounts.sol";
import {SqrtPriceMath} from "v4-periphery/lib/v4-core/src/libraries/SqrtPriceMath.sol";
import {FullMath} from "v4-periphery/lib/v4-core/src/libraries/FullMath.sol";
import {FixedPoint96} from "v4-periphery/lib/v4-core/src/libraries/FixedPoint96.sol";
import {TransientStateLibrary} from "v4-periphery/lib/v4-core/src/libraries/TransientStateLibrary.sol";
import {FixedPointMathLib} from "solady/utils/FixedPointMathLib.sol";
<<<<<<< HEAD
=======

>>>>>>> 58908c14

struct SlugData {
    int24 tickLower;
    int24 tickUpper;
    uint128 liquidity;
}

struct State {
    uint40 lastEpoch; // last updated epoch (1-indexed)
    int256 tickAccumulator; // accumulator to modify the bonding curve
    uint256 totalTokensSold; // total tokens sold
    uint256 totalProceeds; // total amount earned from selling tokens (numeraire)
    uint256 totalTokensSoldLastEpoch; // total tokens sold at the time of the last epoch
}

struct Position {
    int24 tickLower;
    int24 tickUpper;
    uint128 liquidity;
    // TODO: Consider whether we need larger salt in case of multiple discovery slugs
    uint8 salt;
}

// TODO: consider what a good tick spacing cieling is
int24 constant MAX_TICK_SPACING = 30;

contract Doppler is BaseHook {
    using PoolIdLibrary for PoolKey;
    using StateLibrary for IPoolManager;
    using TransientStateLibrary for IPoolManager;
    using BalanceDeltaLibrary for BalanceDelta;

<<<<<<< HEAD
=======

>>>>>>> 58908c14
    bytes32 constant LOWER_SLUG_SALT = bytes32(uint256(1));
    bytes32 constant UPPER_SLUG_SALT = bytes32(uint256(2));
    bytes32 constant DISCOVERY_SLUG_SALT = bytes32(uint256(3));

    // TODO: consider if we can use smaller uints
    // TODO: consider whether these need to be public
    State public state;
    mapping(bytes32 salt => Position) public positions;

    uint256 immutable numTokensToSell; // total amount of tokens to be sold
    uint256 immutable startingTime; // sale start time
    uint256 immutable endingTime; // sale end time
    int24 immutable startingTick; // dutch auction starting tick
    int24 immutable endingTick; // dutch auction ending tick
    uint256 immutable epochLength; // length of each epoch (seconds)
    int24 immutable gamma; // 1.0001 ** (gamma) = max single epoch change
    bool immutable isToken0; // whether token0 is the token being sold (true) or token1 (false)

    constructor(
        IPoolManager _poolManager,
        PoolKey memory _poolKey,
        uint256 _numTokensToSell,
        uint256 _startingTime,
        uint256 _endingTime,
        int24 _startingTick,
        int24 _endingTick,
        uint256 _epochLength,
        int24 _gamma,
        bool _isToken0
    ) BaseHook(_poolManager) {
        /* Tick checks */
        // Starting tick must be greater than ending tick if isToken0
        // Ending tick must be greater than starting tick if isToken1
        if (_isToken0 && _startingTick <= _endingTick) revert InvalidTickRange();
        if (!_isToken0 && _startingTick >= _endingTick) revert InvalidTickRange();
        // Enforce maximum tick spacing
        if (_poolKey.tickSpacing > MAX_TICK_SPACING) revert InvalidTickSpacing();

        /* Time checks */
        uint256 timeDelta = _endingTime - _startingTime;
        // Starting time must be less than ending time
        if (_startingTime >= _endingTime) revert InvalidTimeRange();
        // Inconsistent gamma, epochs must be long enough such that the upperSlug is at least 1 tick
        // TODO: Consider whether this should check if the left side is less than tickSpacing
        if (int256(_epochLength * 1e18 / timeDelta) * _gamma / 1e18 == 0) revert InvalidGamma();
        // _endingTime - startingTime must be divisible by epochLength
        if (timeDelta % _epochLength != 0) revert InvalidEpochLength();

        /* Gamma checks */
        // Enforce that the total tick delta is divisible by the total number of epochs
        int24 totalTickDelta = _isToken0 ? _startingTick - _endingTick : _endingTick - _startingTick;
        int256 totalEpochs = int256((_endingTime - _startingTime) / _epochLength);
        // DA worst case is starting tick - ending tick
        if (_gamma * totalEpochs != totalTickDelta) revert InvalidGamma();
        // Enforce that gamma is divisible by tick spacing
        if (_gamma % _poolKey.tickSpacing != 0) revert InvalidGamma();

        numTokensToSell = _numTokensToSell;
        startingTime = _startingTime;
        endingTime = _endingTime;
        startingTick = _startingTick;
        endingTick = _endingTick;
        epochLength = _epochLength;
        gamma = _gamma;
        isToken0 = _isToken0;
    }

    function afterInitialize(address sender, PoolKey calldata key, uint160, int24 tick, bytes calldata)
        external
        override
        onlyPoolManager
        returns (bytes4)
    {
        // TODO: Consider if we should use a struct or not, I like it because we can avoid passing the wrong data
        poolManager.unlock(abi.encode(CallbackData({key: key, sender: sender, tick: tick})));
        return BaseHook.afterInitialize.selector;
    }

    function beforeSwap(address, PoolKey calldata key, IPoolManager.SwapParams calldata, bytes calldata)
        external
        override
        onlyPoolManager
        returns (bytes4, BeforeSwapDelta, uint24)
    {
        if (block.timestamp < startingTime || block.timestamp > endingTime) revert InvalidTime();
        if (_getCurrentEpoch() <= uint256(state.lastEpoch)) {
            // TODO: Should there be a fee?
            return (BaseHook.beforeSwap.selector, BeforeSwapDeltaLibrary.ZERO_DELTA, 0);
        }

        _rebalance(key);

        // TODO: Should there be a fee?
        return (BaseHook.beforeSwap.selector, BeforeSwapDeltaLibrary.ZERO_DELTA, 0);
    }

    function afterSwap(
        address,
        PoolKey calldata key,
        IPoolManager.SwapParams calldata,
        BalanceDelta swapDelta,
        bytes calldata
    ) external override onlyPoolManager returns (bytes4, int128) {
        // Get current tick
        PoolId poolId = key.toId();
        (, int24 currentTick,,) = poolManager.getSlot0(poolId);
        // Get the lower tick of the lower slug
        int24 tickLower = positions[LOWER_SLUG_SALT].tickLower;

        if (isToken0) {
            if (currentTick < tickLower) revert SwapBelowRange();

            int128 amount0 = swapDelta.amount0();
            amount0 >= 0
                ? state.totalTokensSold += uint256(uint128(amount0))
                : state.totalTokensSold -= uint256(uint128(-amount0));

            int128 amount1 = swapDelta.amount1();
            amount1 >= 0
                ? state.totalProceeds -= uint256(uint128(amount1))
                : state.totalProceeds += uint256(uint128(-amount1));
        } else {
            if (currentTick > tickLower) revert SwapBelowRange();

            int128 amount1 = swapDelta.amount1();
            amount1 >= 0
                ? state.totalTokensSold += uint256(uint128(amount1))
                : state.totalTokensSold -= uint256(uint128(-amount1));

            int128 amount0 = swapDelta.amount0();
            amount0 >= 0
                ? state.totalProceeds -= uint256(uint128(amount0))
                : state.totalProceeds += uint256(uint128(-amount0));
        }

        return (BaseHook.afterSwap.selector, 0);
    }

    function beforeAddLiquidity(
        address _caller,
        PoolKey calldata,
        IPoolManager.ModifyLiquidityParams calldata,
        bytes calldata
    ) external view override onlyPoolManager returns (bytes4) {
        if (_caller != address(this)) revert Unauthorized();

        return BaseHook.beforeAddLiquidity.selector;
    }

    function _rebalance(PoolKey calldata key) internal {
        // We increment by 1 to 1-index the epoch
        uint256 currentEpoch = _getCurrentEpoch();
        uint256 epochsPassed = currentEpoch - uint256(state.lastEpoch);

        state.lastEpoch = uint40(currentEpoch);

        // Cache state var to avoid multiple SLOADs
        uint256 totalTokensSold_ = state.totalTokensSold;

        // TODO: consider if this should be the expected amount sold at the start of the current epoch or at the current time
        // i think logically it makes sense to use the current time to get the most accurate rebalance
        uint256 expectedAmountSold = _getExpectedAmountSold(block.timestamp);
        int256 netSold = int256(totalTokensSold_) - int256(state.totalTokensSoldLastEpoch);

        state.totalTokensSoldLastEpoch = totalTokensSold_;

        // get current state
        PoolId poolId = key.toId();
        (uint160 sqrtPriceX96, int24 currentTick,,) = poolManager.getSlot0(poolId);

        Position memory upSlug = positions[UPPER_SLUG_SALT];

        int256 accumulatorDelta;
        int256 newAccumulator;
        // Possible if no tokens purchased or tokens are sold back into the pool
        if (netSold <= 0) {
            accumulatorDelta = _getMaxTickDeltaPerEpoch() * int256(epochsPassed);
        } else if (totalTokensSold_ <= expectedAmountSold) {
            accumulatorDelta = _getMaxTickDeltaPerEpoch()
                * int256(1e18 - (totalTokensSold_ * 1e18 / expectedAmountSold)) / 1e18;
        } else {
            int24 tauTick = startingTick + int24(state.tickAccumulator / 1e18);
            Position memory pdSlug = positions[DISCOVERY_SLUG_SALT];

            int24 computedRange = int24(_getGammaShare() * gamma / 1e18);
            int24 upperSlugRange = computedRange > key.tickSpacing ? computedRange : key.tickSpacing;

            // The expectedTick is where the upperSlug.tickUpper is/would be placed
            // The upperTick is not always placed so we have to compute it's placement in case it's not
            // This depends on the invariant that upperSlug.tickLower == currentTick at the time of rebalancing
            int24 expectedTick = _alignComputedTickWithTickSpacing(
                isToken0 ? upSlug.tickLower + upperSlugRange : upSlug.tickLower - upperSlugRange, key.tickSpacing
            );

            // We bound the currentTick by the top of the curve (tauTick + gamma)
            // This is necessary because there is no liquidity above the curve and we need to
            // ensure that the accumulatorDelta is just based on meaningful (in range) ticks
            if (isToken0) {
<<<<<<< HEAD
                currentTick = currentTick > (tauTick + gamma) ? (tauTick + gamma) : currentTick;
            } else {
                currentTick = currentTick < (tauTick + gamma) ? (tauTick + gamma) : currentTick;
            }

            accumulatorDelta = int256(currentTick - expectedTick) * 1e18;
=======
                accumulatorDelta = _getElapsedGamma();
                currentTick = currentTick > pdSlug.tickUpper ? pdSlug.tickUpper : currentTick;
            } else {
                accumulatorDelta = -_getElapsedGamma();
                currentTick = currentTick < pdSlug.tickUpper ? pdSlug.tickUpper : currentTick;
            }
            int24 expectedTick = tauTick + int24(accumulatorDelta / 1e18);
            accumulatorDelta = int256(currentTick + expectedTick) * 1e18;
>>>>>>> 58908c14
        }

        newAccumulator = state.tickAccumulator + accumulatorDelta;
        // Only sstore if there is a nonzero delta
        if (accumulatorDelta != 0) {
            state.tickAccumulator = newAccumulator;
        }

        // TODO: Do we need to accumulate this difference over time to ensure it gets applied later?
        //       e.g. if accumulatorDelta is 4e18 for two epochs in a row, should we bump up by a tickSpacing
        //       after the second epoch, or only adjust on significant epochs?
        //       Maybe this is only necessary for the oversold case anyway?
        accumulatorDelta /= 1e18;

<<<<<<< HEAD
        currentTick = _alignComputedTickWithTickSpacing(upSlug.tickLower + int24(accumulatorDelta), key.tickSpacing);
=======
        currentTick = _alignComputedTickWithTickSpacing(currentTick + int24(accumulatorDelta), key.tickSpacing);
>>>>>>> 58908c14

        (int24 tickLower, int24 tickUpper) = _getTicksBasedOnState(newAccumulator, key.tickSpacing);

        // It's possible that these are equal
        // If we try to add liquidity in this range though, we revert with a divide by zero
        // Thus we have to create a gap between the two
        if (currentTick == tickLower) {
            // TODO: May be worth bounding to a maximum int24.max/min to prevent over/underflow
            if (isToken0) {
                tickLower -= key.tickSpacing;
            } else {
                tickLower += key.tickSpacing;
            }
        }

        uint160 sqrtPriceNext = TickMath.getSqrtPriceAtTick(currentTick);
        uint160 sqrtPriceLower = TickMath.getSqrtPriceAtTick(tickLower);
        uint160 sqrtPriceUpper = TickMath.getSqrtPriceAtTick(tickUpper);

        uint256 requiredProceeds =
            totalTokensSold_ != 0 ? _computeRequiredProceeds(sqrtPriceLower, sqrtPriceUpper, totalTokensSold_) : 0;

        // Get existing positions
        Position[] memory prevPositions = new Position[](3);
        prevPositions[0] = positions[LOWER_SLUG_SALT];
        prevPositions[1] = positions[UPPER_SLUG_SALT];
        prevPositions[2] = positions[DISCOVERY_SLUG_SALT];
        BalanceDelta tokensRemoved = _clearPositions(prevPositions, key);

        uint256 numeraireAvailable;
        uint256 assetAvailable;
        if (isToken0) {
            numeraireAvailable = uint256(uint128(tokensRemoved.amount1()));
            assetAvailable = uint256(uint128(tokensRemoved.amount0())) + key.currency0.balanceOfSelf();
        } else {
            numeraireAvailable = uint256(uint128(tokensRemoved.amount0()));
            assetAvailable = uint256(uint128(tokensRemoved.amount1())) + key.currency1.balanceOfSelf();
        }

        SlugData memory lowerSlug =
            _computeLowerSlugData(key, requiredProceeds, numeraireAvailable, totalTokensSold_, tickLower, currentTick);
        SlugData memory upperSlug = _computeUpperSlugData(key, totalTokensSold_, currentTick, assetAvailable);
        SlugData memory priceDiscoverySlug = _computePriceDiscoverySlugData(key, upperSlug, tickUpper, assetAvailable);
        // TODO: If we're not actually modifying liquidity, skip below logic
        // TODO: Consider whether we need slippage protection

        // Get new positions
        Position[] memory newPositions = new Position[](3);
        newPositions[0] = Position({
            tickLower: lowerSlug.tickLower,
            tickUpper: lowerSlug.tickUpper,
            liquidity: lowerSlug.liquidity,
            salt: uint8(uint256(LOWER_SLUG_SALT))
        });
        newPositions[1] = Position({
            tickLower: upperSlug.tickLower,
            tickUpper: upperSlug.tickUpper,
            liquidity: upperSlug.liquidity,
            salt: uint8(uint256(UPPER_SLUG_SALT))
        });
        newPositions[2] = Position({
            tickLower: priceDiscoverySlug.tickLower,
            tickUpper: priceDiscoverySlug.tickUpper,
            liquidity: priceDiscoverySlug.liquidity,
            salt: uint8(uint256(DISCOVERY_SLUG_SALT))
        });

        // Update positions and swap if necessary
        _update(newPositions, sqrtPriceX96, sqrtPriceNext, key);

        // Store new position ticks and liquidity
        positions[LOWER_SLUG_SALT] = newPositions[0];
        positions[UPPER_SLUG_SALT] = newPositions[1];
        positions[DISCOVERY_SLUG_SALT] = newPositions[2];
    }

    function _getEpochEndWithOffset(uint256 offset) internal view returns (uint256) {
        uint256 epochEnd = (_getCurrentEpoch() + offset) * epochLength + startingTime;
        if (epochEnd > endingTime) {
            epochEnd = endingTime;
        }
        return epochEnd;
    }

    function _getCurrentEpoch() internal view returns (uint256) {
        if (block.timestamp < startingTime) return 1;
        return (block.timestamp - startingTime) / epochLength + 1;
    }

    function _getNormalizedTimeElapsed(uint256 timestamp) internal view returns (uint256) {
        return FullMath.mulDiv(timestamp - startingTime, 1e18, endingTime - startingTime);
    }

    function _getGammaShare() internal view returns (int256) {
        return int256(epochLength * 1e18 / (endingTime - startingTime));
    }

    // TODO: consider whether it's safe to always round down
    function _getExpectedAmountSold(uint256 timestamp) internal view returns (uint256) {
        return FullMath.mulDiv(_getNormalizedTimeElapsed(timestamp), numTokensToSell, 1e18);
    }

    // Returns 18 decimal fixed point value
    // TODO: consider whether it's safe to always round down
    function _getMaxTickDeltaPerEpoch() internal view returns (int256) {
        return int256(endingTick - startingTick) * 1e18 / int256((endingTime - startingTime) / epochLength);
    }

<<<<<<< HEAD
=======
    function _getElapsedGamma() internal view returns (int256) {
        return int256(_getNormalizedTimeElapsed((_getCurrentEpoch() - 1) * epochLength + startingTime)) * gamma;
    }

>>>>>>> 58908c14
    // TODO: Consider bounding to int24.max/min
    function _alignComputedTickWithTickSpacing(int24 tick, int24 tickSpacing) internal view returns (int24) {
        if (isToken0) {
            // Round down if isToken0
            if (tick < 0) {
                // If the tick is negative, we round up (negatively) the negative result to round down
                return (tick - tickSpacing + 1) / tickSpacing * tickSpacing;
            } else {
                // Else if positive, we simply round down
                return (tick / tickSpacing) * tickSpacing;
            }
        } else {
            // Round up if isToken1
            if (tick < 0) {
                // If the tick is negative, we round down the negative result to round up
                return (tick / tickSpacing) * tickSpacing;
            } else {
                // Else if positive, we simply round up
                return (tick + tickSpacing - 1) / tickSpacing * tickSpacing;
            }
        }
    }

    function _computeRequiredProceeds(uint160 sqrtPriceLower, uint160 sqrtPriceUpper, uint256 amount)
        internal
        view
        returns (uint256 requiredProceeds)
    {
        uint128 liquidity;
        if (isToken0) {
            // TODO: Check max liquidity per tick
            //       Should we spread liquidity across multiple ticks if necessary?
            liquidity = LiquidityAmounts.getLiquidityForAmount0(sqrtPriceLower, sqrtPriceUpper, amount);
            // TODO: Should we be rounding up here?
            requiredProceeds = SqrtPriceMath.getAmount1Delta(sqrtPriceLower, sqrtPriceUpper, liquidity, true);
        } else {
            // TODO: Check max liquidity per tick
            //       Should we spread liquidity across multiple ticks if necessary?
            liquidity = LiquidityAmounts.getLiquidityForAmount1(sqrtPriceLower, sqrtPriceUpper, amount);
            // TODO: Should we be rounding up here?
            requiredProceeds = SqrtPriceMath.getAmount0Delta(sqrtPriceLower, sqrtPriceUpper, liquidity, true);
        }
    }

    // TODO: Consider whether overflow is reasonably possible
    //       I think some validation logic will be necessary
    //       Maybe we just need to bound to int24.max/min
    // Returns a multiple of tickSpacing
    function _getTicksBasedOnState(int256 accumulator, int24 tickSpacing)
        internal
        view
        returns (int24 lower, int24 upper)
    {
        int24 accumulatorDelta = int24(accumulator / 1e18);
        int24 adjustedTick = startingTick + accumulatorDelta;
        lower = _alignComputedTickWithTickSpacing(adjustedTick, tickSpacing);

        if (isToken0) {
            upper = lower + gamma;
        } else {
            upper = lower - gamma;
        }
    }

    function _computeLowerSlugData(
        PoolKey memory key,
        uint256 requiredProceeds,
        uint256 totalProceeds_,
        uint256 totalTokensSold_,
        int24 tickLower,
        int24 currentTick
    ) internal view returns (SlugData memory slug) {
        // If we do not have enough proceeds to the full lower slug,
        // we switch to a single tick range at the target price
        if (requiredProceeds > totalProceeds_) {
            uint160 targetPriceX96;
            if (isToken0) {
                // Q96 Target price (not sqrtPrice)
                targetPriceX96 = _computeTargetPriceX96(totalProceeds_, totalTokensSold_);
            } else {
                targetPriceX96 = _computeTargetPriceX96(totalTokensSold_, totalProceeds_);
            }
            // TODO: Consider whether this can revert due to InvalidSqrtPrice check
            // TODO: Consider whether the target price should actually be tickUpper
            // We multiply the tick of the regular price by 2 to get the tick of the sqrtPrice
            // This should probably be + tickSpacing in the case of !isToken0
            slug.tickLower = _alignComputedTickWithTickSpacing(
                TickMath.getTickAtSqrtPrice(targetPriceX96) / 2, key.tickSpacing
            ) + (isToken0 ? -key.tickSpacing : key.tickSpacing);
            slug.tickUpper = isToken0 ? slug.tickLower + key.tickSpacing : slug.tickLower - key.tickSpacing;
            slug.liquidity = _computeLiquidity(
                !isToken0,
                TickMath.getSqrtPriceAtTick(slug.tickLower),
                TickMath.getSqrtPriceAtTick(slug.tickUpper),
                totalProceeds_
            );
        } else {
            slug.tickLower = tickLower;
            slug.tickUpper = currentTick;
            slug.liquidity = _computeLiquidity(
                !isToken0,
                TickMath.getSqrtPriceAtTick(tickLower),
                TickMath.getSqrtPriceAtTick(currentTick),
                totalProceeds_
            );
        }

        // We make sure that the lower tick and upper tick are equal if no liquidity
        // else we don't properly enforce that swaps can't be made below the lower slug
        if (slug.liquidity == 0) {
            slug.tickLower = slug.tickUpper;
        }
    }

    function _computeUpperSlugData(
        PoolKey memory key,
        uint256 totalTokensSold_,
        int24 currentTick,
        uint256 assetAvailable
    ) internal view returns (SlugData memory slug) {
        uint256 epochEndTime = _getEpochEndWithOffset(0); // compute end time of current epoch
        int256 tokensSoldDelta = int256(_getExpectedAmountSold(epochEndTime)) - int256(totalTokensSold_); // compute if we've sold more or less tokens than expected by next epoch

        uint256 tokensToLp;
        if (tokensSoldDelta > 0) {
            tokensToLp = uint256(tokensSoldDelta) > assetAvailable ? assetAvailable : uint256(tokensSoldDelta);
            int24 computedDelta = int24(_getGammaShare() * gamma / 1e18);
            int24 accumulatorDelta = computedDelta > key.tickSpacing ? computedDelta : key.tickSpacing;
            slug.tickLower = currentTick;
            slug.tickUpper = _alignComputedTickWithTickSpacing(
                isToken0 ? slug.tickLower + accumulatorDelta : slug.tickLower - accumulatorDelta, key.tickSpacing
            );
        } else {
            slug.tickLower = currentTick;
            slug.tickUpper = currentTick;
        }

        if (slug.tickLower != slug.tickUpper) {
            slug.liquidity = _computeLiquidity(
                isToken0,
                TickMath.getSqrtPriceAtTick(slug.tickLower),
                TickMath.getSqrtPriceAtTick(slug.tickUpper),
                tokensToLp
            );
            assetAvailable -= tokensToLp;
        } else {
            slug.liquidity = 0;
        }
    }

    function _computePriceDiscoverySlugData(
        PoolKey memory key,
        SlugData memory upperSlug,
        int24 tickUpper,
        uint256 assetAvailable
    ) internal view returns (SlugData memory slug) {
        uint256 epochEndTime = _getEpochEndWithOffset(0); // compute end time of current epoch
        uint256 nextEpochEndTime = _getEpochEndWithOffset(1); // compute end time two epochs from now

        if (nextEpochEndTime != epochEndTime) {
            uint256 epochT1toT2Delta =
                _getNormalizedTimeElapsed(nextEpochEndTime) - _getNormalizedTimeElapsed(epochEndTime);

            if (epochT1toT2Delta > 0) {
                uint256 tokensToLp = FullMath.mulDiv(epochT1toT2Delta, numTokensToSell, 1e18);
                tokensToLp = tokensToLp > assetAvailable ? assetAvailable : tokensToLp;
                slug.tickLower = isToken0 ? upperSlug.tickUpper : tickUpper;
                if (isToken0) {
                    slug.tickUpper = tickUpper == upperSlug.tickUpper ? tickUpper + key.tickSpacing : tickUpper;
                } else {
                    slug.tickUpper =
                        tickUpper == upperSlug.tickUpper ? tickUpper - key.tickSpacing : upperSlug.tickUpper;
                }

                slug.liquidity = _computeLiquidity(
                    isToken0,
                    TickMath.getSqrtPriceAtTick(slug.tickLower),
                    TickMath.getSqrtPriceAtTick(slug.tickUpper),
                    tokensToLp
                );
            }
        }
    }

    function _computeTargetPriceX96(uint256 num, uint256 denom) internal pure returns (uint160) {
        return uint160(FullMath.mulDiv(num, FixedPoint96.Q96, denom));
    }

    function _computeLiquidity(bool forToken0, uint160 lowerPrice, uint160 upperPrice, uint256 amount)
        internal
        pure
        returns (uint128)
    {
        // TODO: This is probably not necessary anymore since we're bounding liquidity by
        //       the amount of tokens available to provide. Should still carefully consider
        //       whether this is necessary
        // We decrement the amount by 1 to avoid rounding errors
        amount = amount != 0 ? amount - 1 : amount;

        if (forToken0) {
            return LiquidityAmounts.getLiquidityForAmount0(lowerPrice, upperPrice, amount);
        } else {
            return LiquidityAmounts.getLiquidityForAmount1(lowerPrice, upperPrice, amount);
        }
    }

    function _clearPositions(Position[] memory lastEpochPositions, PoolKey memory key)
        internal
        returns (BalanceDelta deltas)
    {
        for (uint256 i; i < lastEpochPositions.length; ++i) {
            if (lastEpochPositions[i].liquidity != 0) {
                // TODO: consider what to do with feeDeltas (second return variable)
                (BalanceDelta positionDeltas,) = poolManager.modifyLiquidity(
                    key,
                    IPoolManager.ModifyLiquidityParams({
                        tickLower: lastEpochPositions[i].tickLower,
                        tickUpper: lastEpochPositions[i].tickUpper,
                        liquidityDelta: -int128(lastEpochPositions[i].liquidity),
                        salt: bytes32(uint256(lastEpochPositions[i].salt))
                    }),
                    ""
                );
                deltas = deltas + positionDeltas;
            }
        }
    }

    function _update(Position[] memory newPositions, uint160 currentPrice, uint160 swapPrice, PoolKey memory key)
        internal
    {
        if (swapPrice != currentPrice) {
            // We swap to the target price
            // Since there's no liquidity, we swap 0 amounts
            poolManager.swap(
                key,
                IPoolManager.SwapParams({
                    zeroForOne: swapPrice < currentPrice,
                    amountSpecified: 1, // We need a non-zero amount to pass checks
                    sqrtPriceLimitX96: swapPrice
                }),
                ""
            );
        }

        for (uint256 i; i < newPositions.length; ++i) {
            if (newPositions[i].liquidity != 0) {
                // Add liquidity to new position
                // TODO: Consider whether fees are relevant
                poolManager.modifyLiquidity(
                    key,
                    IPoolManager.ModifyLiquidityParams({
                        tickLower: newPositions[i].tickLower < newPositions[i].tickUpper
                            ? newPositions[i].tickLower
                            : newPositions[i].tickUpper,
                        tickUpper: newPositions[i].tickUpper > newPositions[i].tickLower
                            ? newPositions[i].tickUpper
                            : newPositions[i].tickLower,
                        liquidityDelta: int128(newPositions[i].liquidity),
                        salt: bytes32(uint256(newPositions[i].salt))
                    }),
                    ""
                );
            }
        }

        int256 currency0Delta = poolManager.currencyDelta(address(this), key.currency0);
        int256 currency1Delta = poolManager.currencyDelta(address(this), key.currency1);

        if (currency0Delta > 0) {
            poolManager.take(key.currency0, address(this), uint256(currency0Delta));
        }

        if (currency1Delta > 0) {
            poolManager.take(key.currency1, address(this), uint256(currency1Delta));
        }

        if (currency0Delta < 0) {
            poolManager.sync(key.currency0);
            key.currency0.transfer(address(poolManager), uint256(-currency0Delta));
        }

        if (currency1Delta < 0) {
            poolManager.sync(key.currency1);
            key.currency1.transfer(address(poolManager), uint256(-currency1Delta));
        }

        poolManager.settle();
    }

    struct CallbackData {
        PoolKey key;
        address sender;
        int24 tick;
    }

    // @dev This callback is only used to add the initial liquidity when the pool is created
    function _unlockCallback(bytes calldata data) internal override returns (bytes memory) {
        CallbackData memory callbackData = abi.decode(data, (CallbackData));
        (PoolKey memory key,, int24 tick) = (callbackData.key, callbackData.sender, callbackData.tick);

        (, int24 tickUpper) = _getTicksBasedOnState(int24(0), key.tickSpacing);

        SlugData memory upperSlug = _computeUpperSlugData(key, 0, tick, numTokensToSell);
        SlugData memory priceDiscoverySlug = _computePriceDiscoverySlugData(key, upperSlug, tickUpper, numTokensToSell);

        BalanceDelta finalDelta;

        {
            (BalanceDelta callerDelta,) = poolManager.modifyLiquidity(
                key,
                IPoolManager.ModifyLiquidityParams({
                    tickLower: upperSlug.tickLower,
                    tickUpper: upperSlug.tickUpper,
                    liquidityDelta: int128(upperSlug.liquidity),
                    salt: UPPER_SLUG_SALT
                }),
                ""
            );
            finalDelta = add(finalDelta, callerDelta);
        }

        {
            (BalanceDelta callerDelta,) = poolManager.modifyLiquidity(
                key,
                IPoolManager.ModifyLiquidityParams({
                    tickLower: priceDiscoverySlug.tickLower,
                    tickUpper: priceDiscoverySlug.tickUpper,
                    liquidityDelta: int128(priceDiscoverySlug.liquidity),
                    salt: DISCOVERY_SLUG_SALT
                }),
                ""
            );
            finalDelta = add(finalDelta, callerDelta);
        }

        if (isToken0) {
            poolManager.sync(key.currency0);
            key.currency0.transfer(address(poolManager), uint256(int256(-finalDelta.amount0())));
        } else {
            poolManager.sync(key.currency1);
            key.currency1.transfer(address(poolManager), uint256(int256(-finalDelta.amount1())));
        }

        Position[] memory newPositions = new Position[](3);
        newPositions[0] =
            Position({tickLower: tick, tickUpper: tick, liquidity: 0, salt: uint8(uint256(LOWER_SLUG_SALT))});
        newPositions[1] = Position({
            tickLower: upperSlug.tickLower,
            tickUpper: upperSlug.tickUpper,
            liquidity: upperSlug.liquidity,
            salt: uint8(uint256(UPPER_SLUG_SALT))
        });
        newPositions[2] = Position({
            tickLower: priceDiscoverySlug.tickLower,
            tickUpper: priceDiscoverySlug.tickUpper,
            liquidity: priceDiscoverySlug.liquidity,
            salt: uint8(uint256(DISCOVERY_SLUG_SALT))
        });

        positions[LOWER_SLUG_SALT] = newPositions[0];
        positions[UPPER_SLUG_SALT] = newPositions[1];
        positions[DISCOVERY_SLUG_SALT] = newPositions[2];

        poolManager.settle();

        return new bytes(0);
    }

    function getHookPermissions() public pure override returns (Hooks.Permissions memory) {
        return Hooks.Permissions({
            beforeInitialize: false,
            afterInitialize: true,
            beforeAddLiquidity: true,
            beforeRemoveLiquidity: false,
            afterAddLiquidity: false,
            afterRemoveLiquidity: false,
            beforeSwap: true,
            afterSwap: true,
            beforeDonate: false,
            afterDonate: false,
            beforeSwapReturnDelta: false,
            afterSwapReturnDelta: false,
            afterAddLiquidityReturnDelta: false,
            afterRemoveLiquidityReturnDelta: false
        });
    }
}

error InvalidGamma();
error InvalidTimeRange();
error Unauthorized();
error BeforeStartTime();
error SwapBelowRange();
error InvalidTime();
error InvalidTickRange();
error InvalidTickSpacing();
error InvalidEpochLength();
error InvalidTickDelta();<|MERGE_RESOLUTION|>--- conflicted
+++ resolved
@@ -17,10 +17,6 @@
 import {FixedPoint96} from "v4-periphery/lib/v4-core/src/libraries/FixedPoint96.sol";
 import {TransientStateLibrary} from "v4-periphery/lib/v4-core/src/libraries/TransientStateLibrary.sol";
 import {FixedPointMathLib} from "solady/utils/FixedPointMathLib.sol";
-<<<<<<< HEAD
-=======
-
->>>>>>> 58908c14
 
 struct SlugData {
     int24 tickLower;
@@ -53,10 +49,6 @@
     using TransientStateLibrary for IPoolManager;
     using BalanceDeltaLibrary for BalanceDelta;
 
-<<<<<<< HEAD
-=======
-
->>>>>>> 58908c14
     bytes32 constant LOWER_SLUG_SALT = bytes32(uint256(1));
     bytes32 constant UPPER_SLUG_SALT = bytes32(uint256(2));
     bytes32 constant DISCOVERY_SLUG_SALT = bytes32(uint256(3));
@@ -255,23 +247,12 @@
             // This is necessary because there is no liquidity above the curve and we need to
             // ensure that the accumulatorDelta is just based on meaningful (in range) ticks
             if (isToken0) {
-<<<<<<< HEAD
                 currentTick = currentTick > (tauTick + gamma) ? (tauTick + gamma) : currentTick;
             } else {
                 currentTick = currentTick < (tauTick + gamma) ? (tauTick + gamma) : currentTick;
             }
 
             accumulatorDelta = int256(currentTick - expectedTick) * 1e18;
-=======
-                accumulatorDelta = _getElapsedGamma();
-                currentTick = currentTick > pdSlug.tickUpper ? pdSlug.tickUpper : currentTick;
-            } else {
-                accumulatorDelta = -_getElapsedGamma();
-                currentTick = currentTick < pdSlug.tickUpper ? pdSlug.tickUpper : currentTick;
-            }
-            int24 expectedTick = tauTick + int24(accumulatorDelta / 1e18);
-            accumulatorDelta = int256(currentTick + expectedTick) * 1e18;
->>>>>>> 58908c14
         }
 
         newAccumulator = state.tickAccumulator + accumulatorDelta;
@@ -286,11 +267,7 @@
         //       Maybe this is only necessary for the oversold case anyway?
         accumulatorDelta /= 1e18;
 
-<<<<<<< HEAD
         currentTick = _alignComputedTickWithTickSpacing(upSlug.tickLower + int24(accumulatorDelta), key.tickSpacing);
-=======
-        currentTick = _alignComputedTickWithTickSpacing(currentTick + int24(accumulatorDelta), key.tickSpacing);
->>>>>>> 58908c14
 
         (int24 tickLower, int24 tickUpper) = _getTicksBasedOnState(newAccumulator, key.tickSpacing);
 
@@ -399,13 +376,6 @@
         return int256(endingTick - startingTick) * 1e18 / int256((endingTime - startingTime) / epochLength);
     }
 
-<<<<<<< HEAD
-=======
-    function _getElapsedGamma() internal view returns (int256) {
-        return int256(_getNormalizedTimeElapsed((_getCurrentEpoch() - 1) * epochLength + startingTime)) * gamma;
-    }
-
->>>>>>> 58908c14
     // TODO: Consider bounding to int24.max/min
     function _alignComputedTickWithTickSpacing(int24 tick, int24 tickSpacing) internal view returns (int24) {
         if (isToken0) {
