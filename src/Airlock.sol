--- conflicted
+++ resolved
@@ -230,22 +230,12 @@
         uint256 total0 = balance0 - fees0;
         uint256 total1 = balance1 - fees1;
 
-<<<<<<< HEAD
-        ERC20(token0).safeTransfer(address(assetData.liquidityMigrator), total0);
-=======
-        if (token0 == asset) {
-            total0 += assetData.totalSupply - assetData.numTokensToSell;
-        } else {
-            total1 += assetData.totalSupply - assetData.numTokensToSell;
-        }
-
         if (token0 == address(0)) {
             SafeTransferLib.safeTransferETH(address(assetData.liquidityMigrator), total0);
         } else {
             ERC20(token0).safeTransfer(address(assetData.liquidityMigrator), total0);
         }
 
->>>>>>> 1cb1cdd9
         ERC20(token1).safeTransfer(address(assetData.liquidityMigrator), total1);
 
         assetData.liquidityMigrator.migrate(sqrtPriceX96, token0, token1, assetData.timelock);
