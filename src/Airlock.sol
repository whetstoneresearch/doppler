--- conflicted
+++ resolved
@@ -34,11 +34,7 @@
     address migrationPool;
 }
 
-<<<<<<< HEAD
 event Create(address asset, address indexed numeraire);
-=======
-event Create(address indexed asset, PoolKey indexed poolKey, address hook);
->>>>>>> 5770dfa3
 
 event Migrate(address indexed asset, address indexed pool);
 
@@ -49,16 +45,9 @@
     mapping(address module => ModuleState state) public getModuleState;
     mapping(address asset => AssetData data) public getAssetData;
 
-<<<<<<< HEAD
     receive() external payable {
         // TODO: We might want to restrict this to only approved poolInitializer contracts
     }
-=======
-    mapping(address module => ModuleState moduleState) public getModuleState;
-    mapping(address token => TokenData tokenData) public getTokenData;
-
-    receive() external payable { }
->>>>>>> 5770dfa3
 
     constructor(
         address owner_
@@ -74,19 +63,8 @@
      * @param tokenFactory Address of the factory contract deploying the ERC20 token
      * @param tokenFactoryData Arbitrary data to pass to the token factory
      * @param governanceFactory Address of the factory contract deploying the governance
-<<<<<<< HEAD
      * @param governanceFactoryData Arbitrary data to pass to the governance factory
      * @param liquidityMigrator Address of the liquidity migrator contract
-=======
-     * @param governanceData Arbitrary data to pass to the governance factory
-     * @param hookFactory Address of the factory contract deploying the Uniswap v4 hook
-     * @param hookData Arbitrary data to pass to the hook factory
-     * @param migrator Address of the migrator contract
-     * @param salt Salt to use for the create2 calls
-     * @return token Address of the deployed DERC20 token contract
-     * @return governance Address of the deployed governance contract
-     * @return hook Address of the deployed doppler hook
->>>>>>> 5770dfa3
      */
     function create(
         uint256 initialSupply,
@@ -101,11 +79,7 @@
         ILiquidityMigrator liquidityMigrator,
         bytes calldata liquidityMigratorData,
         bytes32 salt
-<<<<<<< HEAD
     ) external returns (address asset, address pool, address governance, address timelock, address migrationPool) {
-=======
-    ) external returns (address token, address governance, address hook) {
->>>>>>> 5770dfa3
         require(getModuleState[address(tokenFactory)] == ModuleState.TokenFactory, WrongModuleState());
         require(getModuleState[address(governanceFactory)] == ModuleState.GovernanceFactory, WrongModuleState());
         require(getModuleState[address(poolInitializer)] == ModuleState.PoolInitializer, WrongModuleState());
@@ -139,23 +113,12 @@
         require(totalToMint == initialSupply, WrongInitialSupply());
         */
 
-<<<<<<< HEAD
         asset = tokenFactory.create(initialSupply, address(this), address(this), salt, tokenFactoryData);
-=======
-        token = tokenFactory.create(name, symbol, initialSupply, address(this), address(this), pool, tokenData, salt);
-        hook = hookFactory.create(poolManager, numTokensToSell, hookData, salt);
->>>>>>> 5770dfa3
 
         (governance, timelock) = governanceFactory.create(asset, governanceFactoryData);
 
-<<<<<<< HEAD
         ERC20(asset).approve(address(poolInitializer), numTokensToSell);
         poolInitializer.initialize(asset, numeraire, numTokensToSell, salt, poolInitializerData);
-=======
-        // TODO: I don't think we need to pass the salt here, create2 is not needed anyway
-        address timelock;
-        (governance, timelock) = governanceFactory.create(name, token, governanceData);
->>>>>>> 5770dfa3
 
         migrationPool = liquidityMigrator.initialize(asset, numeraire, liquidityMigratorData);
 
@@ -169,16 +132,7 @@
             migrationPool: migrationPool
         });
 
-<<<<<<< HEAD
         emit Create(asset, numeraire);
-=======
-        // TODO: Do we really have to initialize the pool at the right price?
-        poolManager.initialize(poolKey, TickMath.getSqrtPriceAtTick(0));
-
-        emit Create(token, poolKey, hook);
-
-        return (token, governance, hook);
->>>>>>> 5770dfa3
     }
 
     /**
@@ -188,16 +142,7 @@
     function migrate(
         address asset
     ) external {
-<<<<<<< HEAD
         AssetData memory assetData = getAssetData[asset];
-=======
-        TokenData memory tokenData = getTokenData[asset];
-
-        uint256 length = tokenData.recipients.length;
-        for (uint256 i; i < length; ++i) {
-            ERC20(asset).transfer(tokenData.recipients[i], tokenData.amounts[i]);
-        }
->>>>>>> 5770dfa3
 
         DERC20(asset).unlockPool();
         Ownable(asset).transferOwnership(assetData.timelock);
