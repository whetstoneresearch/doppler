/// SPDX-License-Identifier: UNLICENSED
pragma solidity ^0.8.13;

import { IUniswapV3Factory } from "@v3-core/interfaces/IUniswapV3Factory.sol";
import { IUniswapV3Pool } from "@v3-core/interfaces/IUniswapV3Pool.sol";
import { IUniswapV3MintCallback } from "@v3-core/interfaces/callback/IUniswapV3MintCallback.sol";
import { IPoolInitializer } from "src/interfaces/IPoolInitializer.sol";
import { TickMath } from "v4-core/src/libraries/TickMath.sol";
import { LiquidityAmounts } from "v4-core/test/utils/LiquidityAmounts.sol";
import { ERC20 } from "@openzeppelin/token/ERC20/ERC20.sol";

error OnlyAirlock();
error OnlyPool();
error PoolAlreadyInitialized();
error PoolAlreadyExited();
error CannotMigrateOutOfRange(int24 expectedTick, int24 currentTick);
error CannotMigrateInsufficientTick(int24 targetTick, int24 currentTick);
error InvalidTargetTick();
error CannotMintZeroLiquidity();

error InvalidFee(uint24 fee);
error InvalidTickRangeMisordered(int24 tickLower, int24 tickUpper);
error InvalidTickRange500(int24 tickLower, int24 tickUpper);
error InvalidTickRange3000(int24 tickLower, int24 tickUpper);
error InvalidTickRange10000(int24 tickLower, int24 tickUpper);

struct InitData {
    uint24 fee;
    int24 tickLower;
    int24 tickUpper;
    int24 targetTick;
}

struct CallbackData {
    address asset;
    address numeraire;
    uint24 fee;
}

struct PoolState {
    address asset;
    address numeraire;
    int24 tickLower;
    int24 tickUpper;
    int24 targetTick;
    uint128 liquidityDelta;
    bool isInitialized;
    bool isExited;
}

contract UniswapV3Initializer is IPoolInitializer, IUniswapV3MintCallback {
    address public immutable airlock;
    IUniswapV3Factory public immutable factory;

    mapping(address pool => PoolState state) public getState;

    constructor(address airlock_, IUniswapV3Factory factory_) {
        airlock = airlock_;
        factory = factory_;
    }

    function initialize(
        address asset,
        address numeraire,
        uint256 numTokensToSell,
        bytes32,
        bytes calldata data
    ) external returns (address pool) {
        require(msg.sender == airlock, OnlyAirlock());

        InitData memory initData = abi.decode(data, (InitData));
        (uint24 fee, int24 tickLower, int24 tickUpper, int24 targetTick) =
            (initData.fee, initData.tickLower, initData.tickUpper, initData.targetTick);

        require(tickLower < tickUpper, InvalidTickRangeMisordered(tickLower, tickUpper));
        require(targetTick >= tickLower && targetTick <= tickUpper, InvalidTargetTick());

        if (fee == 3000) {
            require(tickLower % 60 == 0 && tickUpper % 60 == 0, InvalidTickRange3000(tickLower, tickUpper));
        } else if (fee == 10_000) {
            require(tickLower % 200 == 0 && tickUpper % 200 == 0, InvalidTickRange10000(tickLower, tickUpper));
        } else if (fee == 500) {
            require(tickLower % 10 == 0 && tickUpper % 10 == 0, InvalidTickRange500(tickLower, tickUpper));
        } else {
            revert InvalidFee(fee);
        }

        (address tokenA, address tokenB) = asset < numeraire ? (asset, numeraire) : (numeraire, asset);

        pool = factory.getPool(tokenA, tokenB, fee);
        require(getState[pool].isInitialized == false, PoolAlreadyInitialized());

        bool isToken0 = asset == tokenA;

        if (pool == address(0)) {
            pool = factory.createPool(tokenA, tokenB, fee);
        }

        uint160 sqrtPriceX96 = TickMath.getSqrtPriceAtTick(isToken0 ? tickLower : tickUpper);

        try IUniswapV3Pool(pool).initialize(sqrtPriceX96) { } catch { }

        uint128 amount = LiquidityAmounts.getLiquidityForAmounts(
            sqrtPriceX96,
            TickMath.getSqrtPriceAtTick(tickLower),
            TickMath.getSqrtPriceAtTick(tickUpper),
            isToken0 ? numTokensToSell : 0,
            isToken0 ? 0 : numTokensToSell
        );

        require(amount > 0, CannotMintZeroLiquidity());

        getState[pool] = PoolState({
            asset: asset,
            numeraire: numeraire,
            tickLower: tickLower,
            tickUpper: tickUpper,
            liquidityDelta: amount,
            targetTick: targetTick,
            isInitialized: true,
            isExited: false
        });

        IUniswapV3Pool(pool).mint(
            address(this),
            tickLower,
            tickUpper,
            amount,
            abi.encode(CallbackData({ asset: asset, numeraire: numeraire, fee: fee }))
        );
    }

    function exitLiquidity(
        address pool
    )
        external
        returns (
            uint160 sqrtPriceX96,
            address token0,
            uint128 fees0,
            uint128 balance0,
            address token1,
            uint128 fees1,
            uint128 balance1
        )
    {
        require(msg.sender == airlock, OnlyAirlock());
        require(getState[pool].isExited == false, PoolAlreadyExited());
        getState[pool].isExited = true;

        token0 = IUniswapV3Pool(pool).token0();
        token1 = IUniswapV3Pool(pool).token1();
        int24 tick;
        (sqrtPriceX96, tick,,,,,) = IUniswapV3Pool(pool).slot0();

        address asset = getState[pool].asset;
        int24 targetTick = getState[pool].targetTick;
        int24 endingTick = asset != token0 ? getState[pool].tickLower : getState[pool].tickUpper;

        require(tick != endingTick, CannotMigrateOutOfRange(endingTick, tick));
        require(
            asset == token0 ? tick >= targetTick : tick <= targetTick, CannotMigrateInsufficientTick(targetTick, tick)
        );

        (uint256 amount0, uint256 amount1) =
            IUniswapV3Pool(pool).burn(getState[pool].tickLower, getState[pool].tickUpper, getState[pool].liquidityDelta);

        (balance0, balance1) = IUniswapV3Pool(pool).collect(
            address(this), getState[pool].tickLower, getState[pool].tickUpper, type(uint128).max, type(uint128).max
        );
<<<<<<< HEAD
=======

        // is uint128 safe here?
        fees0 = balance0 - uint128(amount0);
        fees1 = balance1 - uint128(amount1);
>>>>>>> cc147ecb

        // TODO: Use safeTransfer instead
        ERC20(token0).transfer(msg.sender, balance0);
        ERC20(token1).transfer(msg.sender, balance1);
    }

    function uniswapV3MintCallback(uint256 amount0Owed, uint256 amount1Owed, bytes calldata data) external {
        CallbackData memory callbackData = abi.decode(data, (CallbackData));

        address pool = factory.getPool(callbackData.asset, callbackData.numeraire, callbackData.fee);
        require(msg.sender == pool, OnlyPool());

        ERC20(callbackData.asset).transferFrom(airlock, pool, amount0Owed == 0 ? amount1Owed : amount0Owed);
    }
}<|MERGE_RESOLUTION|>--- conflicted
+++ resolved
@@ -168,13 +168,10 @@
         (balance0, balance1) = IUniswapV3Pool(pool).collect(
             address(this), getState[pool].tickLower, getState[pool].tickUpper, type(uint128).max, type(uint128).max
         );
-<<<<<<< HEAD
-=======
 
         // is uint128 safe here?
         fees0 = balance0 - uint128(amount0);
         fees1 = balance1 - uint128(amount1);
->>>>>>> cc147ecb
 
         // TODO: Use safeTransfer instead
         ERC20(token0).transfer(msg.sender, balance0);
