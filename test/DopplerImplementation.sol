--- conflicted
+++ resolved
@@ -90,7 +90,6 @@
         return _getCurrentEpoch();
     }
 
-<<<<<<< HEAD
     function computeLowerSlugData(
         PoolKey memory key,
         uint256 requiredProceeds,
@@ -103,23 +102,27 @@
             _computeLowerSlugData(key, requiredProceeds, totalProceeds, totalTokensSold, sqrtPriceLower, sqrtPriceNext);
     }
 
-    function computeUpperSlugData(uint256 totalTokensSold, int24 currentTick) public view returns (SlugData memory) {
-        return _computeUpperSlugData(totalTokensSold, currentTick);
+    function computeUpperSlugData(
+        PoolKey memory poolKey,
+        uint256 totalTokensSold,
+        int24 currentTick
+    ) public view returns (SlugData memory) {
+        return _computeUpperSlugData(poolKey, totalTokensSold, currentTick);
     }
 
-    function computePriceDiscoverySlugData(SlugData memory upperSlug, int24 tickUpper)
-        public
-        view
-        returns (SlugData memory)
-    {
-        return _computePriceDiscoverySlugData(upperSlug, tickUpper);
+    function computePriceDiscoverySlugData(
+        PoolKey memory poolKey,
+        SlugData memory upperSlug,
+        int24 tickUpper
+    ) public view returns (SlugData memory) {
+        return _computePriceDiscoverySlugData(poolKey, upperSlug, tickUpper);
     }
 
     function getPositions(bytes32 salt) public view returns (Position memory) {
         return positions[salt];
-=======
+    }
+
     function unlock(bytes memory data) public returns (bytes memory) {
         return poolManager.unlock(data);
->>>>>>> dffa0aff
     }
 }