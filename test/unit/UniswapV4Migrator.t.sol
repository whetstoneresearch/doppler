--- conflicted
+++ resolved
@@ -67,7 +67,6 @@
         _setUpTokens();
 
         airlock = new MockAirlock(protocolOwner);
-<<<<<<< HEAD
         asset = new TestERC20(1e27);
         numeraire = new TestERC20(1e27);
         migratorHook = UniswapV4MigratorHook(
@@ -77,10 +76,7 @@
                 ) ^ (0x4444 << 144)
             )
         );
-=======
         locker = new StreamableFeesLocker(lpm, address(this));
-        migratorHook = UniswapV4MigratorHook(address(uint160(Hooks.BEFORE_INITIALIZE_FLAG) ^ (0x4444 << 144)));
->>>>>>> 0676b894
         migrator = new UniswapV4Migrator(
             address(airlock),
             IPoolManager(manager),
