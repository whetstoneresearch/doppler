--- conflicted
+++ resolved
@@ -19,23 +19,17 @@
     UNISWAP_V2_ROUTER_UNICHAIN_SEPOLIA
 } from "test/shared/Addresses.sol";
 import { mineV4, MineV4Params } from "test/shared/AirlockMiner.sol";
-<<<<<<< HEAD
 import { Doppler } from "src/Doppler.sol";
 import { PoolSwapTest } from "@v4-core/test/PoolSwapTest.sol";
 import { PoolKey } from "@v4-core/types/PoolKey.sol";
 import { IHooks } from "@v4-core/interfaces/IHooks.sol";
 import { IERC20 } from "forge-std/interfaces/IERC20.sol";
 import { Currency, CurrencyLibrary } from "@v4-core/types/Currency.sol";
-=======
-import { Currency, CurrencyLibrary } from "@v4-core/types/Currency.sol";
 import { TickMath } from "@v4-core/libraries/TickMath.sol";
-import { PoolKey } from "@v4-core/types/PoolKey.sol";
-import { IHooks } from "@v4-core/interfaces/IHooks.sol";
 import { StateLibrary } from "@v4-core/libraries/StateLibrary.sol";
 import { IPoolManager } from "@v4-core/interfaces/IPoolManager.sol";
 import { MAX_TICK_SPACING } from "src/Doppler.sol";
 import { DopplerTickLibrary } from "../util/DopplerTickLibrary.sol";
->>>>>>> 0941f181
 
 uint256 constant DEFAULT_NUM_TOKENS_TO_SELL = 100_000e18;
 uint256 constant DEFAULT_MINIMUM_PROCEEDS = 100e18;
