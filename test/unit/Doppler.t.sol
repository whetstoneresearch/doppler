pragma solidity 0.8.26;

import {Test} from "forge-std/Test.sol";

import {Hooks} from "v4-core/src/libraries/Hooks.sol";
import {Hooks} from "v4-core/src/libraries/Hooks.sol";

import {BaseTest} from "test/shared/BaseTest.sol";

contract DopplerTest is BaseTest {
    // =========================================================================
    //                   _getExpectedAmountSold Unit Tests
    // =========================================================================

    function testGetElapsedGamma_ReturnsExpectedAmountSold() public {
        uint256 timestamp = hook.getStartingTime();
        vm.warp(timestamp);

        assertEq(
            hook.getElapsedGamma(), int256(hook.getNormalizedTimeElapsed(timestamp)) * int256(hook.getGamma()) / 1e18
        );

        timestamp = hook.getStartingTime() + hook.getEpochLength();
        vm.warp(timestamp);

        assertEq(
            hook.getElapsedGamma(), int256(hook.getNormalizedTimeElapsed(timestamp)) * int256(hook.getGamma()) / 1e18
        );

        timestamp = hook.getStartingTime() + hook.getEpochLength() * 2;
        vm.warp(timestamp);

        assertEq(
            hook.getElapsedGamma(), int256(hook.getNormalizedTimeElapsed(timestamp)) * int256(hook.getGamma()) / 1e18
        );

        timestamp = hook.getEndingTime() - hook.getEpochLength() * 2;
        vm.warp(timestamp);

        assertEq(
            hook.getElapsedGamma(), int256(hook.getNormalizedTimeElapsed(timestamp)) * int256(hook.getGamma()) / 1e18
        );

        timestamp = hook.getEndingTime() - hook.getEpochLength();
        vm.warp(timestamp);

        assertEq(
            hook.getElapsedGamma(), int256(hook.getNormalizedTimeElapsed(timestamp)) * int256(hook.getGamma()) / 1e18
        );

        timestamp = hook.getEndingTime();
        vm.warp(timestamp);

        assertEq(
            hook.getElapsedGamma(), int256(hook.getNormalizedTimeElapsed(timestamp)) * int256(hook.getGamma()) / 1e18
        );
    }

    // =========================================================================
    //                  _getMaxTickDeltaPerEpoch Unit Tests
    // =========================================================================

    function testGetMaxTickDeltaPerEpoch_ReturnsExpectedAmount() public view {
        int256 maxTickDeltaPerEpoch = hook.getMaxTickDeltaPerEpoch();

        assertApproxEqAbs(
            hook.getEndingTick(),
            (
                (
                    maxTickDeltaPerEpoch
                        * (int256((hook.getEndingTime() - hook.getStartingTime())) / int256(hook.getEpochLength()))
                ) / 1e18 + hook.getStartingTick()
            ),
            1
        );
    }

    // =========================================================================
    //                   _getTicksBasedOnState Unit Tests
    // =========================================================================

    // TODO: int16 accumulator might over/underflow with certain states
    //       Consider whether we need to protect against this in the contract or whether it's not a concern
    function testGetTicksBasedOnState_ReturnsExpectedAmountSold(int16 accumulator) public view {
        (int24 tickLower, int24 tickUpper) = hook.getTicksBasedOnState(accumulator, key.tickSpacing);
        int24 gamma = hook.getGamma();

        if (hook.getStartingTick() > hook.getEndingTick()) {
            assertEq(int256(gamma), tickUpper - tickLower);
        } else {
            assertEq(int256(gamma), tickLower - tickUpper);
        }
    }

    // =========================================================================
    //                     _getCurrentEpoch Unit Tests
    // =========================================================================

    function testGetCurrentEpoch_ReturnsCorrectEpoch() public {
        vm.warp(hook.getStartingTime());
        uint256 currentEpoch = hook.getCurrentEpoch();

        assertEq(currentEpoch, 1);

        vm.warp(hook.getStartingTime() + hook.getEpochLength());
        currentEpoch = hook.getCurrentEpoch();

        assertEq(currentEpoch, 2);

        vm.warp(hook.getStartingTime() + hook.getEpochLength() * 2);
        currentEpoch = hook.getCurrentEpoch();

        assertEq(currentEpoch, 3);
    }
<<<<<<< HEAD
=======

    // =========================================================================
    //                  _getNormalizedTimeElapsed Unit Tests
    // =========================================================================

    function testGetNormalizedTimeElapsed(uint16 bps) public view {
        vm.assume(bps <= 10_000);

        uint256 endingTime = hook.getEndingTime();
        uint256 startingTime = hook.getStartingTime();
        uint256 timestamp = (endingTime - startingTime) * bps / 10_000 + startingTime;

        // Assert that the result is within one bps of the expected value
        assertApproxEqAbs(hook.getNormalizedTimeElapsed(timestamp), uint256(bps) * 1e14, 0.5e14);
    }

    // =========================================================================
    //                       _getGammaShare Unit Tests
    // =========================================================================

    function testGetGammaShare() public view {
        uint256 endingTime = hook.getEndingTime();
        uint256 startingTime = hook.getStartingTime();
        uint256 epochLength = hook.getEpochLength();

        assertApproxEqAbs(epochLength, uint256(hook.getGammaShare()) * (endingTime - startingTime) / 1e18, 1);
    }

    // =========================================================================
    //                       _getEpochEndWithOffset Unit Tests
    // =========================================================================

    function testGetEpochEndWithOffset() public {
        uint256 startingTime = hook.getStartingTime();
        uint256 endingTime = hook.getEndingTime();
        uint256 epochLength = hook.getEpochLength();

        // Assert cases without offset

        vm.warp(startingTime - 1);
        uint256 epochEndWithOffset = hook.getEpochEndWithOffset(0);

        assertEq(epochEndWithOffset, startingTime + epochLength);

        vm.warp(startingTime);
        epochEndWithOffset = hook.getEpochEndWithOffset(0);

        assertEq(epochEndWithOffset, startingTime + epochLength);

        vm.warp(startingTime + epochLength);
        epochEndWithOffset = hook.getEpochEndWithOffset(0);

        assertEq(epochEndWithOffset, startingTime + epochLength * 2);

        vm.warp(startingTime + epochLength * 2);
        epochEndWithOffset = hook.getEpochEndWithOffset(0);

        assertEq(epochEndWithOffset, startingTime + epochLength * 3);

        vm.warp(endingTime - 1);
        epochEndWithOffset = hook.getEpochEndWithOffset(0);

        assertEq(epochEndWithOffset, endingTime);

        // Assert cases with epoch

        vm.warp(startingTime - 1);
        epochEndWithOffset = hook.getEpochEndWithOffset(1);

        assertEq(epochEndWithOffset, startingTime + epochLength * 2);

        vm.warp(startingTime);
        epochEndWithOffset = hook.getEpochEndWithOffset(1);

        assertEq(epochEndWithOffset, startingTime + epochLength * 2);

        vm.warp(startingTime + epochLength);
        epochEndWithOffset = hook.getEpochEndWithOffset(1);

        assertEq(epochEndWithOffset, startingTime + epochLength * 3);

        vm.warp(startingTime + epochLength * 2);
        epochEndWithOffset = hook.getEpochEndWithOffset(1);

        assertEq(epochEndWithOffset, startingTime + epochLength * 4);

        vm.warp(endingTime - epochLength - 1);
        epochEndWithOffset = hook.getEpochEndWithOffset(1);

        assertEq(epochEndWithOffset, endingTime);
    }
>>>>>>> d6017760
}<|MERGE_RESOLUTION|>--- conflicted
+++ resolved
@@ -112,8 +112,6 @@
 
         assertEq(currentEpoch, 3);
     }
-<<<<<<< HEAD
-=======
 
     // =========================================================================
     //                  _getNormalizedTimeElapsed Unit Tests
@@ -205,5 +203,4 @@
 
         assertEq(epochEndWithOffset, endingTime);
     }
->>>>>>> d6017760
 }