--- conflicted
+++ resolved
@@ -481,19 +481,8 @@
         vm.warp(hook.getStartingTime());
 
         PoolKey memory poolKey = key;
-<<<<<<< HEAD
 
         buy(1 ether);
-=======
-        swapRouter.swap(
-            // Swap numeraire to asset
-            // If zeroForOne, we use max price limit (else vice versa)
-            key,
-            IPoolManager.SwapParams(!isToken0, 1 ether, !isToken0 ? MIN_PRICE_LIMIT : MAX_PRICE_LIMIT),
-            PoolSwapTest.TestSettings(true, false),
-            ""
-        );
->>>>>>> d5cfa35b
 
         (uint40 lastEpoch,, uint256 totalTokensSold,, uint256 totalTokensSoldLastEpoch,) =
             hook.state();
