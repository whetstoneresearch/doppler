--- conflicted
+++ resolved
@@ -809,15 +809,6 @@
         // The amount sold by the previous epoch
         assertEq(totalTokensSoldLastEpoch2, expectedAmountSold * 3 / 2);
 
-<<<<<<< HEAD
-        int24 tauTick = hook.getStartingTick() + int24(tickAccumulator / 1e18);
-        int24 expectedTick = tauTick + int24(hook.getElapsedGamma() / 1e18);
-        int256 accumulatorDelta = int256(currentTick + expectedTick) * 1e18;
-
-        assertEq(tickAccumulator2, tickAccumulator + accumulatorDelta);
-
-=======
->>>>>>> c67e5b5d
         // Get positions
         Position memory lowerSlug = hook.getPositions(bytes32(uint256(1)));
         Position memory upperSlug = hook.getPositions(bytes32(uint256(2)));
@@ -1130,16 +1121,6 @@
             "third swap: totalTokensSoldLastEpoch3 != 1e18 + expectedAmountSold"
         );
 
-<<<<<<< HEAD
-        // Get accumulatorDelta
-        int24 tauTick = hook.getStartingTick() + int24(tickAccumulator2 / 1e18);
-        int24 expectedTick = tauTick + int24(hook.getElapsedGamma() / 1e18);
-        int256 accumulatorDelta = int256(currentTick + expectedTick) * 1e18;
-
-        assertEq(tickAccumulator3, tickAccumulator2 + accumulatorDelta, "third swap: tickAccumulator3 != tickAccumulator2 + accumulatorDelta");
-
-=======
->>>>>>> c67e5b5d
         // Get positions
         lowerSlug = hook.getPositions(bytes32(uint256(1)));
         upperSlug = hook.getPositions(bytes32(uint256(2)));
