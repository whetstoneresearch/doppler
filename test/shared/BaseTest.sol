--- conflicted
+++ resolved
@@ -87,13 +87,8 @@
         payable(
             address(
                 uint160(
-<<<<<<< HEAD
-                    Hooks.BEFORE_ADD_LIQUIDITY_FLAG | Hooks.BEFORE_SWAP_FLAG | Hooks.AFTER_SWAP_FLAG
-                        | Hooks.AFTER_INITIALIZE_FLAG
-=======
                     Hooks.BEFORE_INITIALIZE_FLAG | Hooks.AFTER_INITIALIZE_FLAG | Hooks.BEFORE_ADD_LIQUIDITY_FLAG
                         | Hooks.BEFORE_SWAP_FLAG | Hooks.AFTER_SWAP_FLAG
->>>>>>> 0a8df10b
                 ) ^ (0x4444 << 144)
             )
         )
@@ -265,15 +260,10 @@
         TestERC20(token1).approve(address(modifyLiquidityRouter), type(uint256).max);
 
         quoter = new Quoter(manager);
-<<<<<<< HEAD
         vm.label(address(quoter), "Quoter");
 
         router = new CustomRouter(swapRouter, quoter, key, isToken0, usingEth);
         vm.label(address(router), "Router");
-=======
-
-        router = new CustomRouter(swapRouter, quoter, key, isToken0, usingEth);
->>>>>>> 0a8df10b
     }
 
     function computeBuyExactOut(uint256 amountOut) public returns (uint256) {
@@ -314,7 +304,6 @@
 
     function sellExactIn(uint256 amount) public {
         sell(-int256(amount));
-<<<<<<< HEAD
     }
 
     function sellExactOut(uint256 amount) public {
@@ -356,6 +345,7 @@
     /// @return Amount of asset tokens sold.
     /// @return Amount of numeraire tokens received.
     function sell(int256 amount) public returns (uint256, uint256) {
+        // Negative means exactIn, positive means exactOut.
         uint256 approveAmount = amount < 0 ? uint256(-amount) : computeSellExactOut(uint256(amount));
         TestERC20(asset).approve(address(swapRouter), uint256(approveAmount));
 
@@ -370,6 +360,49 @@
         uint256 delta1 = uint256(int256(delta.amount1() < 0 ? -delta.amount1() : delta.amount1()));
 
         return isToken0 ? (delta0, delta1) : (delta1, delta0);
+    }
+
+    function sellExpectRevert(int256 amount, bytes4 selector) public {
+        // Negative means exactIn, positive means exactOut.
+        if (amount > 0) {
+            revert UnexpectedPositiveAmount();
+        }
+        uint256 approveAmount = uint256(-amount);
+        TestERC20(asset).approve(address(swapRouter), approveAmount);
+        vm.expectRevert(
+            abi.encodeWithSelector(Hooks.Wrap__FailedHookCall.selector, hook, abi.encodeWithSelector(selector))
+        );
+        swapRouter.swap(
+            key,
+            IPoolManager.SwapParams(isToken0, amount, isToken0 ? MIN_PRICE_LIMIT : MAX_PRICE_LIMIT),
+            PoolSwapTest.TestSettings(true, false),
+            ""
+        );
+    }
+
+    function buyExpectRevert(int256 amount, bytes4 selector) public {
+        // Negative means exactIn, positive means exactOut.
+        if (amount > 0) {
+            revert UnexpectedPositiveAmount();
+        }
+        uint256 mintAmount = uint256(-amount);
+
+        if (usingEth) {
+            deal(address(this), uint256(mintAmount));
+        } else {
+            TestERC20(numeraire).mint(address(this), uint256(mintAmount));
+            TestERC20(numeraire).approve(address(swapRouter), uint256(mintAmount));
+        }
+
+        vm.expectRevert(
+            abi.encodeWithSelector(Hooks.Wrap__FailedHookCall.selector, hook, abi.encodeWithSelector(selector))
+        );
+        swapRouter.swap{value: usingEth ? mintAmount : 0}(
+            key,
+            IPoolManager.SwapParams(!isToken0, amount, isToken0 ? MAX_PRICE_LIMIT : MIN_PRICE_LIMIT),
+            PoolSwapTest.TestSettings(true, false),
+            ""
+        );
     }
 
     function computeFees(uint256 amount0, uint256 amount1) public view returns (uint256, uint256) {
@@ -388,125 +421,6 @@
         }
 
         return (amount0ExpectedFee, amount1ExpectedFee);
-=======
->>>>>>> 0a8df10b
-    }
-
-    function sellExactOut(uint256 amount) public {
-        sell(int256(amount));
-    }
-
-    /// @dev Buys a given amount of asset tokens.
-    /// @param amount A negative value specificies the amount of numeraire tokens to spend,
-    /// a positive value specifies the amount of asset tokens to buy.
-    /// @return Amount of asset tokens bought.
-    /// @return Amount of numeraire tokens used.
-    function buy(int256 amount) public returns (uint256, uint256) {
-        // Negative means exactIn, positive means exactOut.
-        uint256 mintAmount = amount < 0 ? uint256(-amount) : computeBuyExactOut(uint256(amount));
-
-        if (usingEth) {
-            deal(address(this), uint256(mintAmount));
-        } else {
-            TestERC20(numeraire).mint(address(this), uint256(mintAmount));
-            TestERC20(numeraire).approve(address(swapRouter), uint256(mintAmount));
-        }
-
-        BalanceDelta delta = swapRouter.swap{value: usingEth ? mintAmount : 0}(
-            key,
-            IPoolManager.SwapParams(!isToken0, amount, isToken0 ? MAX_PRICE_LIMIT : MIN_PRICE_LIMIT),
-            PoolSwapTest.TestSettings(false, false),
-            ""
-        );
-
-        uint256 delta0 = uint256(int256(delta.amount0() < 0 ? -delta.amount0() : delta.amount0()));
-        uint256 delta1 = uint256(int256(delta.amount1() < 0 ? -delta.amount1() : delta.amount1()));
-
-        return isToken0 ? (delta0, delta1) : (delta1, delta0);
-    }
-
-    /// @dev Sells a given amount of asset tokens.
-    /// @param amount A negative value specificies the amount of asset tokens to sell, a positive value
-    /// specifies the amount of numeraire tokens to receive.
-    /// @return Amount of asset tokens sold.
-    /// @return Amount of numeraire tokens received.
-    function sell(int256 amount) public returns (uint256, uint256) {
-        // Negative means exactIn, positive means exactOut.
-        uint256 approveAmount = amount < 0 ? uint256(-amount) : computeSellExactOut(uint256(amount));
-        TestERC20(asset).approve(address(swapRouter), uint256(approveAmount));
-
-        BalanceDelta delta = swapRouter.swap(
-            key,
-            IPoolManager.SwapParams(isToken0, amount, isToken0 ? MIN_PRICE_LIMIT : MAX_PRICE_LIMIT),
-            PoolSwapTest.TestSettings(false, false),
-            ""
-        );
-
-        uint256 delta0 = uint256(int256(delta.amount0() < 0 ? -delta.amount0() : delta.amount0()));
-        uint256 delta1 = uint256(int256(delta.amount1() < 0 ? -delta.amount1() : delta.amount1()));
-
-        return isToken0 ? (delta0, delta1) : (delta1, delta0);
-    }
-
-    function sellExpectRevert(int256 amount, bytes4 selector) public {
-        // Negative means exactIn, positive means exactOut.
-        if (amount > 0) {
-            revert UnexpectedPositiveAmount();
-        }
-        uint256 approveAmount = uint256(-amount);
-        TestERC20(asset).approve(address(swapRouter), approveAmount);
-        vm.expectRevert(
-            abi.encodeWithSelector(Hooks.Wrap__FailedHookCall.selector, hook, abi.encodeWithSelector(selector))
-        );
-        swapRouter.swap(
-            key,
-            IPoolManager.SwapParams(isToken0, amount, isToken0 ? MIN_PRICE_LIMIT : MAX_PRICE_LIMIT),
-            PoolSwapTest.TestSettings(true, false),
-            ""
-        );
-    }
-
-    function buyExpectRevert(int256 amount, bytes4 selector) public {
-        // Negative means exactIn, positive means exactOut.
-        if (amount > 0) {
-            revert UnexpectedPositiveAmount();
-        }
-        uint256 mintAmount = uint256(-amount);
-
-        if (usingEth) {
-            deal(address(this), uint256(mintAmount));
-        } else {
-            TestERC20(numeraire).mint(address(this), uint256(mintAmount));
-            TestERC20(numeraire).approve(address(swapRouter), uint256(mintAmount));
-        }
-
-        vm.expectRevert(
-            abi.encodeWithSelector(Hooks.Wrap__FailedHookCall.selector, hook, abi.encodeWithSelector(selector))
-        );
-        swapRouter.swap{value: usingEth ? mintAmount : 0}(
-            key,
-            IPoolManager.SwapParams(!isToken0, amount, isToken0 ? MAX_PRICE_LIMIT : MIN_PRICE_LIMIT),
-            PoolSwapTest.TestSettings(true, false),
-            ""
-        );
-    }
-
-    function computeFees(uint256 amount0, uint256 amount1) public view returns (uint256, uint256) {
-        (,, uint24 protocolFee, uint24 lpFee) = manager.getSlot0(key.toId());
-
-        uint256 amount0ExpectedFee;
-        uint256 amount1ExpectedFee;
-        if (protocolFee > 0) {
-            uint24 amount0SwapFee = protocolFee.getZeroForOneFee().calculateSwapFee(lpFee);
-            uint24 amount1SwapFee = protocolFee.getOneForZeroFee().calculateSwapFee(lpFee);
-            amount0ExpectedFee = FullMath.mulDiv(amount0, amount0SwapFee, MAX_SWAP_FEE);
-            amount1ExpectedFee = FullMath.mulDiv(amount1, amount1SwapFee, MAX_SWAP_FEE);
-        } else {
-            amount0ExpectedFee = FullMath.mulDiv(amount0, lpFee, MAX_SWAP_FEE);
-            amount1ExpectedFee = FullMath.mulDiv(amount1, lpFee, MAX_SWAP_FEE);
-        }
-
-        return (amount0ExpectedFee, amount1ExpectedFee);
     }
 }
 
