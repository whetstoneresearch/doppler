--- conflicted
+++ resolved
@@ -16,11 +16,8 @@
 optimizer = true
 # gas_limit = "8000000000"
 create2_deployer = "0x4e59b44847b379578588920ca78fbf26c0b4956c"
-<<<<<<< HEAD
 dynamic_test_linking = true
-=======
 gas_limit = "18446744073709551615"
->>>>>>> 439b3459
 
 [fuzz]
 max_test_rejects = 10000000
